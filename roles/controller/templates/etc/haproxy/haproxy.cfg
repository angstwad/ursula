global
  log 127.0.0.1 local0
  maxconn 256
  user nobody
   group nogroup
  daemon
  pidfile /var/run/haproxy.pid

defaults
  log global
  mode http
  option httplog
  option dontlognull
  option redispatch
  option forwardfor
  timeout client 30s
  timeout server 30s
  timeout connect 1s
  timeout http-keep-alive 60s
  timeout http-request 5s

  stats enable
  stats refresh 10s
  stats uri /haproxy_stats
  stats auth admin:{{ secrets.admin_password }}

{% for name, clear_port, enc_port, prefer_primary_backend in
  [
<<<<<<< HEAD
    [ 'horizon', 8080, 443, false ],
    [ 'keystone', 5000, 5001, false ],
    [ 'keystone-admin', 35357, 35358, false ],
    [ 'nova', 8774, 8777, false ],
    [ 'glance', 9292, 9393, true ],
    [ 'neutron', 9696, 9797, false ],
    [ 'cinder', 8776, 8778, false ]
=======
    [ 'horizon', 8080, 443 ],
    [ 'keystone', 5000, 5001 ],
    [ 'keystone-admin', 35357, 35358 ],
    [ 'nova', 8774, 8777 ],
    [ 'glance', 9292, 9393 ],
    [ 'neutron', 9696, 9797 ],
    [ 'cinder', 8776, 8778 ],
    [ 'heat', 8004, 8005 ],
    [ 'heat-cfn', 8000, 8001 ],
>>>>>>> 569c5fd2
  ]
%}

frontend {{ name }}
  {% if name == "horizon" -%}
  bind :80
  redirect scheme https if !{ ssl_fc }
  {% endif -%}
  # Require TLS with AES
  bind :{{ enc_port }} ssl crt /etc/haproxy/openstack.pem no-sslv3 ciphers AES128-SHA:AES256-SHA
  default_backend {{ name }}
  reqadd X-Forwarded-Proto:\ https

backend {{ name }}
  option httpchk /
  balance source
  {% for host in groups['controller'] -%}

  {% if not prefer_primary_backend or hostvars[host][primary_interface]['ipv4']['address'] == primary_ip %}
    server {{ host }} {{ hostvars[host][primary_interface]['ipv4']['address'] }}:{{ clear_port }} check maxconn 40
  {% else -%}
      server {{ host }} {{ hostvars[host][primary_interface]['ipv4']['address'] }}:{{ clear_port }} backup check maxconn 40
  {% endif %}
  {% endfor -%}


{% endfor %}<|MERGE_RESOLUTION|>--- conflicted
+++ resolved
@@ -26,25 +26,15 @@
 
 {% for name, clear_port, enc_port, prefer_primary_backend in
   [
-<<<<<<< HEAD
-    [ 'horizon', 8080, 443, false ],
+   [ 'horizon', 8080, 443, false ],
     [ 'keystone', 5000, 5001, false ],
     [ 'keystone-admin', 35357, 35358, false ],
     [ 'nova', 8774, 8777, false ],
     [ 'glance', 9292, 9393, true ],
     [ 'neutron', 9696, 9797, false ],
-    [ 'cinder', 8776, 8778, false ]
-=======
-    [ 'horizon', 8080, 443 ],
-    [ 'keystone', 5000, 5001 ],
-    [ 'keystone-admin', 35357, 35358 ],
-    [ 'nova', 8774, 8777 ],
-    [ 'glance', 9292, 9393 ],
-    [ 'neutron', 9696, 9797 ],
-    [ 'cinder', 8776, 8778 ],
-    [ 'heat', 8004, 8005 ],
-    [ 'heat-cfn', 8000, 8001 ],
->>>>>>> 569c5fd2
+    [ 'cinder', 8776, 8778, false ],
+    [ 'heat', 8004, 8005, false ],
+    [ 'heat-cfn', 8000, 8001, false ]
   ]
 %}
 
