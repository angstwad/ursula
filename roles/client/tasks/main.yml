--- conflicted
+++ resolved
@@ -42,9 +42,6 @@
   notify:
     - pip install cinderclient
 
-<<<<<<< HEAD
-- template: src=usr/local/bin/migrate_neutron_services dest=/usr/local/bin/migrate_neutron_services mode=0755
-=======
 - name: heat-client
   git: |
     repo={{ openstack.git_mirror }}/python-heatclient.git
@@ -52,4 +49,5 @@
     version={{ client.heatclient_rev }}
   notify:
     - pip install heatclient
->>>>>>> eb740548
+
+- template: src=usr/local/bin/migrate_neutron_services dest=/usr/local/bin/migrate_neutron_services mode=0755