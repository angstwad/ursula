---
- hosts: controller
  tasks:
  - name: horizon is up
    shell: curl http://localhost:8080 | grep "Login - OpenStack Dashboard"
  - name: client stackrc has an os cacert env variable
    shell: grep OS_CACERT=/opt/stack/ssl/openstack.crt /root/stackrc
  - name: common timezone is utc
    shell: grep Etc/UTC /etc/timezone
  - name: common date command has utc
    shell: date | grep UTC
  - name: glance api has proper workers
    shell: grep 'workers = 1' /etc/glance/glance-api.conf
  - name: glance replicated images
    shell: test $(ls /var/lib/glance/images/ | wc -l) -gt 0
  - name: keystone config has memcached servers
    shell: egrep "servers = [0-9.]+:11211,[0-9.]+" /etc/keystone/keystone.conf
  - name: neutron dnsmasq has 8.8.8.8 upstream resolver
    shell: grep 8.8.8.8 /etc/dnsmasq.conf
  - name: neutron dnsmasq has 8.8.4.4 upstream resolver
    shell: grep 8.8.4.4 /etc/dnsmasq.conf
  - name: nova api has proper workers
    shell: grep 'osapi_compute_workers=1' /etc/nova/nova.conf
  - name: nova metadata api has proper workers
    shell: grep 'metadata_workers=1' /etc/nova/nova.conf
  - name: nova config has memcached servers
    shell: egrep memcached_servers=[0-9.]+:11211,[0-9.]+ /etc/nova/nova.conf
  - name: nova config has rabbit servers
    shell: egrep rabbit_hosts=[0-9.]+:5672,[0-9.]+ /etc/nova/nova.conf
  - name: cinder config has rabbit servers
    shell: egrep "rabbit_hosts = [0-9.]+:5672,[0-9.]+" /etc/cinder/cinder.conf
  - name: rabbitmq has a properly configured cluser
    shell: rabbitmqctl -q cluster_status | awk '/disc/,/\},/' | grep -c test-controller | grep 2
  - name: rabbitmq has a default user with administrator tag
    shell: rabbitmqctl list_users | grep openstack | grep '\[administrator\]'
  - name: rabbitmq has the management plugin enabled
    shell: rabbitmq-plugins list | grep '\[E\] rabbitmq_management'
  - name: rabbitmq has the rabbitmqadmin script installed
    shell: test -f /usr/local/bin/rabbitmqadmin
  - name: iptables defaults to dropping connections from the internet
    shell: ufw status verbose | egrep '^Default. deny .incoming.'
  - name: iptables lets ssh in from outside
<<<<<<< HEAD
    shell: ufw status verbose | egrep '^22/tcp                     ALLOW IN    Anywhere'
=======
    shell: iptables-save | egrep "^-A INPUT -i {{ ansible_default_ipv4['interface'] }} -p tcp -m tcp --dport 22 -j ACCEPT"
  - name: all backends are up in haproxy
    shell: curl -k -s -u admin:{{ secrets.admin_password }} https://127.0.0.1/haproxy_stats\;csv | awk '/DOWN/ {print;ec=1} END{exit ec}'
>>>>>>> d3734f16

- hosts: controller[0]
  tasks:
  - name: horizon config has memcached servers
    shell: egrep \'[0-9.]+:11211\',\'[0-9]+ /opt/stack/horizon/openstack_dashboard/local/local_settings.py
  - name: cinder has a working api
    shell: . /root/stackrc; cinder list | grep ID
  - name: glance has the cirros image
    shell: . /root/stackrc; glance index | grep cirros
  - name: nova has a working api
    shell: . /root/stackrc; nova list | grep ID
  - name: m1.tiny flavor has been embiggened
    shell: mysql -e "select root_gb from nova.instance_types where name='m1.tiny';" | grep 10<|MERGE_RESOLUTION|>--- conflicted
+++ resolved
@@ -40,13 +40,9 @@
   - name: iptables defaults to dropping connections from the internet
     shell: ufw status verbose | egrep '^Default. deny .incoming.'
   - name: iptables lets ssh in from outside
-<<<<<<< HEAD
     shell: ufw status verbose | egrep '^22/tcp                     ALLOW IN    Anywhere'
-=======
-    shell: iptables-save | egrep "^-A INPUT -i {{ ansible_default_ipv4['interface'] }} -p tcp -m tcp --dport 22 -j ACCEPT"
   - name: all backends are up in haproxy
     shell: curl -k -s -u admin:{{ secrets.admin_password }} https://127.0.0.1/haproxy_stats\;csv | awk '/DOWN/ {print;ec=1} END{exit ec}'
->>>>>>> d3734f16
 
 - hosts: controller[0]
   tasks:
