---
- name: neutron process check
  sensu_process_check: service=neutron-server
<<<<<<< HEAD
=======
  notify: restart sensu-client

- name: neutron free fips check
  sensu_check: name=check-neutron-free-fips plugin=check-neutron-fip.sh
               args="-c 2 -w 5 -m /root/.my.cnf"
               prefix='{{ monitoring.cluster_prefix }}'
               use_sudo=true
               interval=20
  notify: restart sensu-client

- name: neutron free fips metrics check
  sensu_metrics_check: name=neutron-free-fips-metric plugin=check-neutron-fip.sh
                       args='-s {{ monitoring.graphite.cluster_prefix }}.neutron -p  -m /root/.my.cnf'
                       prefix='{{ monitoring.cluster_prefix }}'
                       use_sudo=true
                       interval=20
>>>>>>> 58ec3dba
  notify: restart sensu-client<|MERGE_RESOLUTION|>--- conflicted
+++ resolved
@@ -1,8 +1,6 @@
 ---
 - name: neutron process check
   sensu_process_check: service=neutron-server
-<<<<<<< HEAD
-=======
   notify: restart sensu-client
 
 - name: neutron free fips check
@@ -19,5 +17,4 @@
                        prefix='{{ monitoring.cluster_prefix }}'
                        use_sudo=true
                        interval=20
->>>>>>> 58ec3dba
   notify: restart sensu-client